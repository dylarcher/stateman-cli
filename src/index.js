// Global Store
export { createGlobalStore } from './globalStore.js';

// Scoped State
export { createScopedState, deriveScopedState } from './scopedState.js';

// Immutability Utilities
// Exporting the namespace and specific functions for convenience
export { Immutable, fromJS, isImmutable } from './utils/immutableUtils.js';
// Users can also access specific Immutable types like Map, List via the Immutable namespace:
// import { Immutable } from 'my-library'; const myMap = Immutable.Map();
<<<<<<< HEAD
import applyMiddleware from "./applyMiddleware.js";
=======
>>>>>>> feddc2b1

// Middleware (Placeholder for now)
/**
 * Placeholder for applyMiddleware. Full implementation in Phase 2.
 * This function will enhance the global store with middleware capabilities.
 * @param {...function} middlewares - The middleware functions to apply.
 * @returns {function} A store enhancer.
 */
<<<<<<< HEAD

/**
 * Composes single-argument functions from right to left.
 * This is a basic version of compose, often found in Redux.
 * @param {...function} funcs The functions to compose.
 * @returns {function} A function composed of the input functions.
 */

// Persistence Utilities
export { persistStateMiddleware, rehydrateState } from './middleware/persistState.js';
export { default as localStorageAdapter } from './persistence/localStorageAdapter.js';
=======
export function applyMiddleware(...middlewares) {
  return (createStore) => (reducer, initialState) => {
    const store = createStore(reducer, initialState);
    let dispatch = () => {
      throw new Error(
        'Dispatching while constructing your middleware is not allowed. ' +
        'Other middleware would not be applied to this dispatch.'
      );
    };
    const middlewareAPI = {
      getState: store.getState,
      dispatch: (action, ...args) => dispatch(action, ...args)
    };
    const chain = middlewares.map(middleware => middleware(middlewareAPI));
    dispatch = compose(...chain)(store.dispatch); // compose will need to be defined or imported

    return {
      ...store,
      dispatch
    };
  };
}

/**
 * Composes single-argument functions from right to left.
 * This is a basic version of compose, often found in Redux.
 * @param {...function} funcs The functions to compose.
 * @returns {function} A function composed of the input functions.
 */
function compose(...funcs) {
  if (funcs.length === 0) {
    return arg => arg;
  }
  if (funcs.length === 1) {
    return funcs[0];
  }
  return funcs.reduce((a, b) => (...args) => a(b(...args)));
}
>>>>>>> feddc2b1
<|MERGE_RESOLUTION|>--- conflicted
+++ resolved
@@ -1,18 +1,15 @@
 // Global Store
-export { createGlobalStore } from './globalStore.js';
+export { createGlobalStore } from './globalStore.js'
 
 // Scoped State
-export { createScopedState, deriveScopedState } from './scopedState.js';
+export { createScopedState, deriveScopedState } from './scopedState.js'
 
 // Immutability Utilities
 // Exporting the namespace and specific functions for convenience
-export { Immutable, fromJS, isImmutable } from './utils/immutableUtils.js';
+export { Immutable, fromJS, isImmutable } from './utils/immutableUtils.js'
 // Users can also access specific Immutable types like Map, List via the Immutable namespace:
 // import { Immutable } from 'my-library'; const myMap = Immutable.Map();
-<<<<<<< HEAD
-import applyMiddleware from "./applyMiddleware.js";
-=======
->>>>>>> feddc2b1
+import applyMiddleware from "./applyMiddleware.js"
 
 // Middleware (Placeholder for now)
 /**
@@ -21,55 +18,29 @@
  * @param {...function} middlewares - The middleware functions to apply.
  * @returns {function} A store enhancer.
  */
-<<<<<<< HEAD
-
-/**
- * Composes single-argument functions from right to left.
- * This is a basic version of compose, often found in Redux.
- * @param {...function} funcs The functions to compose.
- * @returns {function} A function composed of the input functions.
- */
-
-// Persistence Utilities
-export { persistStateMiddleware, rehydrateState } from './middleware/persistState.js';
-export { default as localStorageAdapter } from './persistence/localStorageAdapter.js';
-=======
 export function applyMiddleware(...middlewares) {
   return (createStore) => (reducer, initialState) => {
-    const store = createStore(reducer, initialState);
+    const store = createStore(reducer, initialState)
     let dispatch = () => {
       throw new Error(
         'Dispatching while constructing your middleware is not allowed. ' +
         'Other middleware would not be applied to this dispatch.'
-      );
-    };
+      )
+    }
     const middlewareAPI = {
       getState: store.getState,
       dispatch: (action, ...args) => dispatch(action, ...args)
-    };
-    const chain = middlewares.map(middleware => middleware(middlewareAPI));
-    dispatch = compose(...chain)(store.dispatch); // compose will need to be defined or imported
+    }
+    const chain = middlewares.map(middleware => middleware(middlewareAPI))
+    dispatch = compose(...chain)(store.dispatch) // compose will need to be defined or imported
 
-    return {
-      ...store,
-      dispatch
-    };
-  };
-}
+    /**
+     * Composes single-argument functions from right to left.
+     * This is a basic version of compose, often found in Redux.
+     * @param {...function} funcs The functions to compose.
+     * @returns {function} A function composed of the input functions.
+     */
 
-/**
- * Composes single-argument functions from right to left.
- * This is a basic version of compose, often found in Redux.
- * @param {...function} funcs The functions to compose.
- * @returns {function} A function composed of the input functions.
- */
-function compose(...funcs) {
-  if (funcs.length === 0) {
-    return arg => arg;
-  }
-  if (funcs.length === 1) {
-    return funcs[0];
-  }
-  return funcs.reduce((a, b) => (...args) => a(b(...args)));
-}
->>>>>>> feddc2b1
+    // Persistence Utilities
+    export { persistStateMiddleware, rehydrateState } from './middleware/persistState.js'
+    export { default as localStorageAdapter } from './persistence/localStorageAdapter.js'