--- conflicted
+++ resolved
@@ -1,12 +1,6 @@
-<<<<<<< HEAD
-import { describe, expect, test } from '@jest/globals'
-// Use our custom immutable utils
-import { fromJS } from '../src/utils/immutableUtils.js'; // Corrected path
-=======
 import { describe, it as test } from 'node:test';
 import assert from 'node:assert';
 import { fromJS } from 'immutable'
->>>>>>> 2ef11c50
 import applyMiddleware, { compose } from '../src/applyMiddleware.js'
 import { createGlobalStore } from '../src/globalStore.js' // Using the actual global store
 
