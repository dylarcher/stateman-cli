--- conflicted
+++ resolved
@@ -1,17 +1,8 @@
-<<<<<<< HEAD
-/**
- * @jest-environment jsdom
- */
-import { jest, describe, test, expect, beforeEach, afterEach } from '@jest/globals';
-// Use our custom VanJS utilities
-import { createScopedState } from '../../src/scopedState.js'; // This now uses our custom state/derive
-=======
 import { describe, it as test, mock, beforeEach, afterEach } from 'node:test';
 import assert from 'node:assert';
 import { JSDOM } from 'jsdom';
 import van from 'vanjs-core';
 import { createScopedState } from '../../src/scopedState.js';
->>>>>>> 2ef11c50
 import {
   bindProperty,
   bindAttribute,
@@ -169,36 +160,19 @@
   });
 
   describe('bindChildrenWithVanAdd', () => {
-<<<<<<< HEAD
-    test('should use custom add to bind children reactively', async () => {
-        const p = document.createElement('p');
-        p.textContent = "Custom VanJS Child 1";
-        const state = createScopedState(p); // createScopedState uses our custom state
-
-        bindChildrenWithVanAdd(element, state);
-        await new Promise(r => setTimeout(r,0)); // Allow for async updates if any (though our add is sync)
-        expect(element.firstChild.tagName).toBe("P");
-        expect(element.firstChild.textContent).toBe("Custom VanJS Child 1");
-=======
     test('should use van.add to bind children reactively', async () => {
         const state = createScopedState(van.tags.p("VanJS Child 1"));
         bindChildrenWithVanAdd(element, state);
         await new Promise(r => setTimeout(r,0));
         assert.strictEqual(element.firstChild.tagName, "P");
         assert.strictEqual(element.firstChild.textContent, "VanJS Child 1");
->>>>>>> 2ef11c50
 
         const div = document.createElement('div');
         div.textContent = "Custom VanJS Child 2";
         state.val = div; // Update the state's value
         await new Promise(r => setTimeout(r,0));
-<<<<<<< HEAD
-        expect(element.firstChild.tagName).toBe("DIV");
-        expect(element.firstChild.textContent).toBe("Custom VanJS Child 2");
-=======
         assert.strictEqual(element.firstChild.tagName, "DIV");
         assert.strictEqual(element.firstChild.textContent, "VanJS Child 2");
->>>>>>> 2ef11c50
     });
 
     test('should log error with invalid arguments for bindChildrenWithVanAdd', () => {
