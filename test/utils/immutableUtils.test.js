import { describe, it as test, mock, beforeEach, afterEach } from 'node:test';
import assert from 'node:assert';
import {
  // Immutable, // Removed - not exported by our utils
  fromJS,
  isImmutable,
  safeGet,
  safeGetIn,
  safeSet,
  safeSetIn,
  safeUpdate,
  safeUpdateIn,
  toggleIn,
  pushValue,
  removeValue,
  Map as ImmutableMap,
  List as ImmutableList
} from '../../src/utils/immutableUtils.js';

describe('Immutable Utilities', () => {
  let consoleWarnSpy;

  beforeEach(() => {
    consoleWarnSpy = mock.method(console, 'warn', () => {});
  });

  afterEach(() => {
    consoleWarnSpy.mock.restore();
  });

  const plainObject = { a: 1, b: { c: 2 } };
  const plainArray = [10, { x: 20 }];
  const immutableMap = fromJS(plainObject);
  const immutableList = fromJS(plainArray);

<<<<<<< HEAD
  test('should re-export fromJS, and isImmutable', () => {
    // expect(Immutable).toBeDefined(); // Removed
    expect(typeof fromJS).toBe('function');
    expect(typeof isImmutable).toBe('function');
    expect(isImmutable(immutableMap)).toBe(true);
    expect(isImmutable(fromJS(plainObject))).toBe(true);
  });

  test('should re-export Map and List', () => {
    expect(ImmutableMap).toBeDefined();
    expect(ImmutableList).toBeDefined();
    const map = new ImmutableMap({test:1}); // Use 'new'
    expect(isImmutable(map) && map.get('test')).toBe(1);
    const list = new ImmutableList([1,2]); // Use 'new'
    expect(isImmutable(list) && list.get(0)).toBe(1);
=======
  test('should re-export Immutable namespace, fromJS, and isImmutable', () => {
    assert(typeof Immutable !== 'undefined');
    assert.strictEqual(typeof fromJS, 'function');
    assert.strictEqual(typeof isImmutable, 'function');
    assert(isImmutable(immutableMap));
    assert(isImmutable(fromJS(plainObject)));
  });

  test('should re-export Map and List', () => {
    assert(typeof ImmutableMap !== 'undefined');
    assert(typeof ImmutableList !== 'undefined');
    const map = ImmutableMap({test:1});
    assert(isImmutable(map) && map.get('test') === 1);
    const list = ImmutableList([1,2]);
    assert(isImmutable(list) && list.get(0) === 1);
>>>>>>> 2ef11c50
  });

  describe('safeGet', () => {
    test('should get value from immutable map', () => {
      assert.strictEqual(safeGet(immutableMap, 'a'), 1);
    });
    test('should return defaultValue if key not found', () => {
      assert.strictEqual(safeGet(immutableMap, 'z', 'default'), 'default');
    });
    test('should convert plain object and get value', () => {
      assert.strictEqual(safeGet(plainObject, 'a'), 1);
      assert(consoleWarnSpy.mock.calls.some(call => call.arguments[0] === 'safeGet called on a non-immutable collection. Attempting to convert fromJS.'));
    });
  });

  describe('safeGetIn', () => {
    test('should get nested value from immutable map', () => {
      assert.strictEqual(safeGetIn(immutableMap, ['b', 'c']), 2);
    });
    test('should return defaultValue if path not found', () => {
      assert.strictEqual(safeGetIn(immutableMap, ['b', 'z'], 'default'), 'default');
    });
    test('should convert plain object and get nested value', () => {
      assert.strictEqual(safeGetIn(plainObject, ['b', 'c']), 2);
      assert(consoleWarnSpy.mock.calls.some(call => call.arguments[0] === 'safeGetIn called on a non-immutable collection. Attempting to convert fromJS.'));
    });
  });

  describe('safeSet', () => {
    test('should set value in immutable map', () => {
      const newMap = safeSet(immutableMap, 'a', 100);
      assert.strictEqual(newMap.get('a'), 100);
      assert.strictEqual(immutableMap.get('a'), 1);
    });
    test('should convert plain object and set value', () => {
      const newMap = safeSet(plainObject, 'a', 100);
      assert.strictEqual(newMap.get('a'), 100);
      assert.strictEqual(plainObject.a, 1);
      assert(consoleWarnSpy.mock.calls.some(call => call.arguments[0] === 'safeSet called on a non-immutable collection. Attempting to convert fromJS.'));
    });
  });

  describe('safeSetIn', () => {
    test('should set nested value in immutable map', () => {
      const newMap = safeSetIn(immutableMap, ['b', 'c'], 200);
      assert.strictEqual(newMap.getIn(['b', 'c']), 200);
      assert.strictEqual(immutableMap.getIn(['b', 'c']), 2);
    });
    test('should convert plain object and set nested value', () => {
      const newMap = safeSetIn(plainObject, ['b', 'c'], 200);
      assert.strictEqual(newMap.getIn(['b', 'c']), 200);
      assert.strictEqual(plainObject.b.c, 2);
      assert(consoleWarnSpy.mock.calls.some(call => call.arguments[0] === 'safeSetIn called on a non-immutable collection. Attempting to convert fromJS.'));
    });
  });

  describe('safeUpdate', () => {
    test('should update value in immutable map', () => {
      const newMap = safeUpdate(immutableMap, 'a', val => val * 10);
      assert.strictEqual(newMap.get('a'), 10);
    });
    test('should convert plain object and update value', () => {
      const newMap = safeUpdate(plainObject, 'a', val => val * 10);
      assert.strictEqual(newMap.get('a'), 10);
      assert(consoleWarnSpy.mock.calls.some(call => call.arguments[0] === 'safeUpdate called on a non-immutable collection. Attempting to convert fromJS.'));
    });
  });

  describe('safeUpdateIn', () => {
    test('should update nested value in immutable map', () => {
      const newMap = safeUpdateIn(immutableMap, ['b', 'c'], val => val * 10);
      assert.strictEqual(newMap.getIn(['b', 'c']), 20);
    });
    test('should convert plain object and update nested value', () => {
      const newMap = safeUpdateIn(plainObject, ['b', 'c'], val => val * 10);
      assert.strictEqual(newMap.getIn(['b', 'c']), 20);
      assert(consoleWarnSpy.mock.calls.some(call => call.arguments[0] === 'safeUpdateIn called on a non-immutable collection. Attempting to convert fromJS.'));
    });
  });

  describe('toggleIn', () => {
    const mapWithBool = fromJS({ status: true, nested: { active: false } });
    test('should toggle boolean value in immutable map', () => {
      let newMap = toggleIn(mapWithBool, ['status']);
      assert.strictEqual(newMap.get('status'), false);
      newMap = toggleIn(newMap, ['nested', 'active']);
      assert.strictEqual(newMap.getIn(['nested', 'active']), true);
    });
    test('should convert plain object and toggle boolean', () => {
      const plainWithBool = { status: true };
      const newMap = toggleIn(plainWithBool, ['status']);
      assert.strictEqual(newMap.get('status'), false);
      assert(consoleWarnSpy.mock.calls.some(call => call.arguments[0] === 'toggleIn called on a non-immutable collection. Attempting to convert fromJS.'));
    });
  });

  describe('pushValue', () => {
    test('should push value to immutable list', () => {
      const newList = pushValue(immutableList, 30);
<<<<<<< HEAD
      expect(newList._data.length).toBe(3); // Use ._data.length
      expect(newList.get(2)).toBe(30);
    });
    test('should convert plain array and push value', () => {
      const newList = pushValue(plainArray, 30);
      expect(newList._data.length).toBe(3); // Use ._data.length
      expect(newList.get(2)).toBe(30);
      // The warning message in immutableUtils.js for pushValue/removeValue was updated
      expect(consoleWarnSpy).toHaveBeenCalledWith('pushValue called on a non-List or non-array. Attempting to convert fromJS.');
    });
     test('should handle non-list immutable collection for pushValue by creating new List', () => {
      const newList = pushValue(immutableMap, 30); // immutableMap is our CustomMap
      expect(newList instanceof ImmutableList).toBe(true); // Use instanceof
      expect(newList._data.length).toBe(1); // Use ._data.length
      expect(newList.get(0)).toBe(30);
      expect(consoleWarnSpy).toHaveBeenCalledWith('pushValue called on a non-List or non-array. Attempting to convert fromJS.');
=======
      assert.strictEqual(newList.size, 3);
      assert.strictEqual(newList.get(2), 30);
    });
    test('should convert plain array and push value', () => {
      const newList = pushValue(plainArray, 30);
      assert.strictEqual(newList.size, 3);
      assert.strictEqual(newList.get(2), 30);
      assert(consoleWarnSpy.mock.calls.some(call => call.arguments[0] === 'pushValue called on a non-List. Attempting to convert fromJS, then to List.'));
    });
     test('should handle non-list immutable collection for pushValue by creating new List', () => {
      const newList = pushValue(immutableMap, 30);
      assert(ImmutableList.isList(newList));
      assert.strictEqual(newList.size, 1);
      assert.strictEqual(newList.get(0), 30);
      assert(consoleWarnSpy.mock.calls.some(call => call.arguments[0] === 'pushValue called on a non-List. Attempting to convert fromJS, then to List.'));
>>>>>>> 2ef11c50
    });
  });

  describe('removeValue', () => {
    test('should remove value from immutable list by index', () => {
      const newList = removeValue(immutableList, 0);
<<<<<<< HEAD
      expect(newList._data.length).toBe(1); // Use ._data.length
      expect(newList.getIn([0, 'x'])).toBe(20);
    });
    test('should convert plain array and remove value', () => {
      const newList = removeValue(plainArray, 0);
      expect(newList._data.length).toBe(1); // Use ._data.length
      expect(newList.getIn([0, 'x'])).toBe(20);
      expect(consoleWarnSpy).toHaveBeenCalledWith('removeValue called on a non-List or non-array. Attempting to convert fromJS.');
    });
    test('should handle non-list immutable collection for removeValue by creating new List', () => {
      const newList = removeValue(immutableMap, 0); // immutableMap is our CustomMap
      expect(newList instanceof ImmutableList).toBe(true); // Use instanceof
      expect(newList._data.length).toBe(0); // Use ._data.length
      expect(consoleWarnSpy).toHaveBeenCalledWith('removeValue called on a non-List or non-array. Attempting to convert fromJS.');
=======
      assert.strictEqual(newList.size, 1);
      assert.strictEqual(newList.getIn([0, 'x']), 20);
    });
    test('should convert plain array and remove value', () => {
      const newList = removeValue(plainArray, 0);
      assert.strictEqual(newList.size, 1);
      assert.strictEqual(newList.getIn([0, 'x']), 20);
      assert(consoleWarnSpy.mock.calls.some(call => call.arguments[0] === 'removeValue called on a non-List. Attempting to convert fromJS, then to List.'));
    });
    test('should handle non-list immutable collection for removeValue by creating new List', () => {
      const newList = removeValue(immutableMap, 0);
      assert(ImmutableList.isList(newList));
      assert.strictEqual(newList.size, 0);
      assert(consoleWarnSpy.mock.calls.some(call => call.arguments[0] === 'removeValue called on a non-List. Attempting to convert fromJS, then to List.'));
>>>>>>> 2ef11c50
    });
  });
});<|MERGE_RESOLUTION|>--- conflicted
+++ resolved
@@ -33,23 +33,6 @@
   const immutableMap = fromJS(plainObject);
   const immutableList = fromJS(plainArray);
 
-<<<<<<< HEAD
-  test('should re-export fromJS, and isImmutable', () => {
-    // expect(Immutable).toBeDefined(); // Removed
-    expect(typeof fromJS).toBe('function');
-    expect(typeof isImmutable).toBe('function');
-    expect(isImmutable(immutableMap)).toBe(true);
-    expect(isImmutable(fromJS(plainObject))).toBe(true);
-  });
-
-  test('should re-export Map and List', () => {
-    expect(ImmutableMap).toBeDefined();
-    expect(ImmutableList).toBeDefined();
-    const map = new ImmutableMap({test:1}); // Use 'new'
-    expect(isImmutable(map) && map.get('test')).toBe(1);
-    const list = new ImmutableList([1,2]); // Use 'new'
-    expect(isImmutable(list) && list.get(0)).toBe(1);
-=======
   test('should re-export Immutable namespace, fromJS, and isImmutable', () => {
     assert(typeof Immutable !== 'undefined');
     assert.strictEqual(typeof fromJS, 'function');
@@ -65,7 +48,6 @@
     assert(isImmutable(map) && map.get('test') === 1);
     const list = ImmutableList([1,2]);
     assert(isImmutable(list) && list.get(0) === 1);
->>>>>>> 2ef11c50
   });
 
   describe('safeGet', () => {
@@ -165,24 +147,6 @@
   describe('pushValue', () => {
     test('should push value to immutable list', () => {
       const newList = pushValue(immutableList, 30);
-<<<<<<< HEAD
-      expect(newList._data.length).toBe(3); // Use ._data.length
-      expect(newList.get(2)).toBe(30);
-    });
-    test('should convert plain array and push value', () => {
-      const newList = pushValue(plainArray, 30);
-      expect(newList._data.length).toBe(3); // Use ._data.length
-      expect(newList.get(2)).toBe(30);
-      // The warning message in immutableUtils.js for pushValue/removeValue was updated
-      expect(consoleWarnSpy).toHaveBeenCalledWith('pushValue called on a non-List or non-array. Attempting to convert fromJS.');
-    });
-     test('should handle non-list immutable collection for pushValue by creating new List', () => {
-      const newList = pushValue(immutableMap, 30); // immutableMap is our CustomMap
-      expect(newList instanceof ImmutableList).toBe(true); // Use instanceof
-      expect(newList._data.length).toBe(1); // Use ._data.length
-      expect(newList.get(0)).toBe(30);
-      expect(consoleWarnSpy).toHaveBeenCalledWith('pushValue called on a non-List or non-array. Attempting to convert fromJS.');
-=======
       assert.strictEqual(newList.size, 3);
       assert.strictEqual(newList.get(2), 30);
     });
@@ -198,29 +162,12 @@
       assert.strictEqual(newList.size, 1);
       assert.strictEqual(newList.get(0), 30);
       assert(consoleWarnSpy.mock.calls.some(call => call.arguments[0] === 'pushValue called on a non-List. Attempting to convert fromJS, then to List.'));
->>>>>>> 2ef11c50
     });
   });
 
   describe('removeValue', () => {
     test('should remove value from immutable list by index', () => {
       const newList = removeValue(immutableList, 0);
-<<<<<<< HEAD
-      expect(newList._data.length).toBe(1); // Use ._data.length
-      expect(newList.getIn([0, 'x'])).toBe(20);
-    });
-    test('should convert plain array and remove value', () => {
-      const newList = removeValue(plainArray, 0);
-      expect(newList._data.length).toBe(1); // Use ._data.length
-      expect(newList.getIn([0, 'x'])).toBe(20);
-      expect(consoleWarnSpy).toHaveBeenCalledWith('removeValue called on a non-List or non-array. Attempting to convert fromJS.');
-    });
-    test('should handle non-list immutable collection for removeValue by creating new List', () => {
-      const newList = removeValue(immutableMap, 0); // immutableMap is our CustomMap
-      expect(newList instanceof ImmutableList).toBe(true); // Use instanceof
-      expect(newList._data.length).toBe(0); // Use ._data.length
-      expect(consoleWarnSpy).toHaveBeenCalledWith('removeValue called on a non-List or non-array. Attempting to convert fromJS.');
-=======
       assert.strictEqual(newList.size, 1);
       assert.strictEqual(newList.getIn([0, 'x']), 20);
     });
@@ -235,7 +182,6 @@
       assert(ImmutableList.isList(newList));
       assert.strictEqual(newList.size, 0);
       assert(consoleWarnSpy.mock.calls.some(call => call.arguments[0] === 'removeValue called on a non-List. Attempting to convert fromJS, then to List.'));
->>>>>>> 2ef11c50
     });
   });
 });